--- conflicted
+++ resolved
@@ -17,11 +17,7 @@
 # You should have received a copy of the GNU General Public License along
 # with the LOFAR software suite. If not, see <http://www.gnu.org/licenses/>.
 #
-<<<<<<< HEAD
-# $Id: __init__.py 39709 2018-06-14 12:07:59Z dijkema $
-=======
 # $Id$
->>>>>>> 91fc0340
 
 from ._parmdb import ParmDB
 
