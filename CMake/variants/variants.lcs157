# Station software and the like apparently cannot (yet) handle shared libs.
# AS: put under comment as LOFAR general rule is to use shared libs now. 
#option(BUILD_SHARED_LIBS "Build shared libraries" OFF)

set(WINCC_ROOT_DIR /opt/WinCC_OA/3.16)
set(CASACORE_ROOT_DIR "/opt/casacore")
set(CASAREST_ROOT_DIR "/opt/casarest")
set(PYRAP_ROOT_DIR "/opt/pyrap")
set(AOFLAGGER_ROOT_DIR "/opt/aoflagger/build")
<<<<<<< HEAD
set(BDSF_ROOT_DIR "/opt/PyBDSF/lib64/python2.7/site-packages/")
set(DAL_ROOT_DIR "/opt/DAL")
#set(QPID_ROOT_DIR /opt/qpid)
#set(PQ_ROOT_DIR "/usr/pgsql-9.6")
=======
set(BDSF_ROOT_DIR "/opt/PyBDSF/lib64/python3.4/site-packages/")
set(DAL_ROOT_DIR "/opt/DAL")
#set(QPID_ROOT_DIR /opt/qpid)

# Overwrite the compiler paths on CentOS7
set(GNUCXX11_C          /opt/rh/devtoolset-6/root/usr/bin/gcc)      # GNU C compiler
set(GNUCXX11_CXX        /opt/rh/devtoolset-6/root/usr/bin/g++)       # GNU C+ compiler
set(GNUCXX11_Fortran    /opt/rh/devtoolset-6/root/usr/bin/gfortran) # GNU Fortran compiler
set(GNUCXX11_ASM        /opt/rh/devtoolset-6/root/usr/bin/gcc)      # GNU assembler
>>>>>>> 91fc0340
<|MERGE_RESOLUTION|>--- conflicted
+++ resolved
@@ -7,12 +7,6 @@
 set(CASAREST_ROOT_DIR "/opt/casarest")
 set(PYRAP_ROOT_DIR "/opt/pyrap")
 set(AOFLAGGER_ROOT_DIR "/opt/aoflagger/build")
-<<<<<<< HEAD
-set(BDSF_ROOT_DIR "/opt/PyBDSF/lib64/python2.7/site-packages/")
-set(DAL_ROOT_DIR "/opt/DAL")
-#set(QPID_ROOT_DIR /opt/qpid)
-#set(PQ_ROOT_DIR "/usr/pgsql-9.6")
-=======
 set(BDSF_ROOT_DIR "/opt/PyBDSF/lib64/python3.4/site-packages/")
 set(DAL_ROOT_DIR "/opt/DAL")
 #set(QPID_ROOT_DIR /opt/qpid)
@@ -21,5 +15,4 @@
 set(GNUCXX11_C          /opt/rh/devtoolset-6/root/usr/bin/gcc)      # GNU C compiler
 set(GNUCXX11_CXX        /opt/rh/devtoolset-6/root/usr/bin/g++)       # GNU C+ compiler
 set(GNUCXX11_Fortran    /opt/rh/devtoolset-6/root/usr/bin/gfortran) # GNU Fortran compiler
-set(GNUCXX11_ASM        /opt/rh/devtoolset-6/root/usr/bin/gcc)      # GNU assembler
->>>>>>> 91fc0340
+set(GNUCXX11_ASM        /opt/rh/devtoolset-6/root/usr/bin/gcc)      # GNU assembler