<<<<<<< HEAD
from __future__ import print_function
=======

>>>>>>> 91fc0340

from lofar.parmdb import *
import os
import sys


def createTestFile():
    """Create a test parmdb using parmdbm"""
    return os.system("""
parmdbm <<EOF > tpyparmdb_tmp.pdbout
 create tablename='tpyparmdb_tmp.pdb'
 add parm1 domain=[1,5,4,10],values=2
 add parm2 type='polc', domain=[1,5,4,10], values=[2,0.1], nx=2
 adddef parmdef values=[3,1], nx=2
 quit
EOF""")

### NOTE: parmdbm always returns exit code 0, so we cannot test if it worked
if createTestFile() != 0:
    raise RuntimeError("Could not create parmdb for tpyparmdb")

def showValues (pdb, pattern='*', nf=4, nt=2):
    # Get the names.
    print(pdb.getNames())
    # Get the range.
    rng = pdb.getRange()
    print(rng)
    # Get the values.
    print(pdb.getValuesStep(pattern, rng[0], rng[2], nf, rng[1], rng[3], nt, True))
    # Get values and grid.
    print(pdb.getValuesGrid(pattern, rng[0], rng[2], rng[1], rng[3]))
    # Print default names and values.
    print(pdb.getDefNames(pattern))
    print(pdb.getDefValues(pattern))

# The test is the same as in tParmFacade.cc.
# Open the parameterset (created in .run file).
pdb=parmdb("tpyparmdb_tmp.pdb")
print(">>>")
print(pdb.version("tree"))
print(pdb.version("full"))
print(pdb.version("top"))
print(pdb.version())
print("<<<")
showValues (pdb);
showValues (pdb, '', 1);
showValues (pdb, 'parm1', 1);<|MERGE_RESOLUTION|>--- conflicted
+++ resolved
@@ -1,8 +1,4 @@
-<<<<<<< HEAD
-from __future__ import print_function
-=======
 
->>>>>>> 91fc0340
 
 from lofar.parmdb import *
 import os
