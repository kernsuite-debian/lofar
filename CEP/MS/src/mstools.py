--- conflicted
+++ resolved
@@ -1,8 +1,4 @@
-<<<<<<< HEAD
-from __future__ import print_function
-=======
-
->>>>>>> 91fc0340
+
 
 import os
 import os.path
@@ -140,11 +136,7 @@
             nInPlace += 1
         else:
             # Has DST to be moved from another node?
-<<<<<<< HEAD
-            if not srcMap.has_key(srcName):
-=======
             if srcName not in srcMap:
->>>>>>> 91fc0340
                 print('Src', srcName, 'not found for DST', dstFiles[i])
             else:
                 inx = srcMap[srcName]
