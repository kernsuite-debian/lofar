<<<<<<< HEAD
# $Id: CMakeLists.txt 39709 2018-06-14 12:07:59Z dijkema $
=======
# $Id$
>>>>>>> 91fc0340

include(LofarCTest)
include(FindPythonModule)

# We need to create a symlink to the parmdbm executable in the current
# binary directory, so that the test program(s) can find it.
lofar_create_target_symlink(
  parmdbm
  ${CMAKE_CURRENT_BINARY_DIR}/parmdbm)

find_python_module(numpy)
if(PYTHON_NUMPY_FOUND)
  lofar_add_test(tpyparmdb DEPENDS parmdbm _parmdb)
else(PYTHON_NUMPY_FOUND)
  message(WARNING "Numpy not found, disabling tpyparmdb test")
endif(PYTHON_NUMPY_FOUND)<|MERGE_RESOLUTION|>--- conflicted
+++ resolved
@@ -1,8 +1,4 @@
-<<<<<<< HEAD
-# $Id: CMakeLists.txt 39709 2018-06-14 12:07:59Z dijkema $
-=======
 # $Id$
->>>>>>> 91fc0340
 
 include(LofarCTest)
 include(FindPythonModule)
