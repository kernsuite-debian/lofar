<<<<<<< HEAD
# $Id: CMakeLists.txt 40029 2018-08-24 06:27:42Z klazema $
=======
# $Id$
>>>>>>> 91fc0340

lofar_add_package(BBSKernel)
lofar_add_package(BBSControl)
lofar_add_package(ExpIon)
lofar_add_package(pystationresponse)
lofar_add_package(BBSTools)
lofar_add_package(ElementResponse)
lofar_add_package(StationResponse)<|MERGE_RESOLUTION|>--- conflicted
+++ resolved
@@ -1,8 +1,4 @@
-<<<<<<< HEAD
-# $Id: CMakeLists.txt 40029 2018-08-24 06:27:42Z klazema $
-=======
 # $Id$
->>>>>>> 91fc0340
 
 lofar_add_package(BBSKernel)
 lofar_add_package(BBSControl)
