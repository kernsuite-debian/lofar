--- conflicted
+++ resolved
@@ -21,11 +21,7 @@
 # You should have received a copy of the GNU General Public License along
 # with the LOFAR software suite. If not, see <http://www.gnu.org/licenses/>.
 #
-<<<<<<< HEAD
-# $Id: lofarinit.csh.in 40029 2018-08-24 06:27:42Z klazema $
-=======
 # $Id$
->>>>>>> 91fc0340
 
 # Define root here.
 # This is a placeholder, so do NOT change the line.
