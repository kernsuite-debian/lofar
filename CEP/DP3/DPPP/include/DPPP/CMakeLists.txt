<<<<<<< HEAD
# $Id: CMakeLists.txt 40690 2018-09-03 20:13:20Z dijkema $
=======
# $Id$
>>>>>>> 91fc0340

# List of header files that will be installed.
set(inst_HEADERS
  DPRun.h DPStep.h DPInput.h DPBuffer.h DPInfo.h ApplyCal.h
  DPLogger.h ProgressMeter.h FlagCounter.h
  UVWCalculator.h BaselineSelection.h
  MSReader.h MSWriter.h MSUpdater.h Counter.h
  Averager.h MedFlagger.h PreFlagger.h UVWFlagger.h
  StationAdder.h ScaleData.h Filter.h
  PhaseShift.h Demixer.h
  Cursor.h CursorUtilCasa.h Position.h Stokes.h SourceDBUtil.h
  Apply.h EstimateMixed.h Simulate.h Simulator.h SubtractMixed.h Baseline.h
  ModelComponent.h PointSource.h GaussianSource.h Patch.h
  ModelComponentVisitor.h
  DemixerNew.h DemixInfo.h DemixWorker.h
  ApplyBeam.h ApplyBeam.tcc
  Predict.h OneApplyCal.h
  GainCal.h StefCal.h PhaseFitter.h
  StManParsetKeys.h H5Parm.h DummyStep.h H5ParmPredict.h GridInterpolate.h
  Upsample.h Split.h
)

# Create symbolic link to include directory.
execute_process(COMMAND ${CMAKE_COMMAND} -E create_symlink
  ${CMAKE_CURRENT_SOURCE_DIR}
  ${CMAKE_BINARY_DIR}/include/${PACKAGE_NAME})

# Install header files.
install(FILES ${inst_HEADERS} DESTINATION include/${PACKAGE_NAME})<|MERGE_RESOLUTION|>--- conflicted
+++ resolved
@@ -1,8 +1,4 @@
-<<<<<<< HEAD
-# $Id: CMakeLists.txt 40690 2018-09-03 20:13:20Z dijkema $
-=======
 # $Id$
->>>>>>> 91fc0340
 
 # List of header files that will be installed.
 set(inst_HEADERS
